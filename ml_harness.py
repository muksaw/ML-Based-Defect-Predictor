#!/usr/bin/env python3
import os
import json
import pandas as pd
import argparse
import sys
from ml_defect_predictor import MLDefectPredictor
import logging
from datetime import datetime
from contextlib import contextmanager

# Set up logging
logging.basicConfig(level=logging.INFO, format='%(asctime)s - %(levelname)s - %(message)s')
logger = logging.getLogger(__name__)

# Create outputs directory if it doesn't exist
OUTPUTS_DIR = os.path.join(os.path.dirname(os.path.abspath(__file__)), 'outputs')
os.makedirs(OUTPUTS_DIR, exist_ok=True)

@contextmanager
def redirect_stdout(output_file=None):
    """
    Context manager to redirect stdout to a file while still displaying on console.
    
    Args:
        output_file (str): Path to output file
    """
    original_stdout = sys.stdout
    
    if output_file:
        # Ensure the output directory exists
        os.makedirs(os.path.dirname(output_file), exist_ok=True)
        file_stdout = open(output_file, 'w')
        
        class DualOutput:
            def write(self, message):
                file_stdout.write(message)
                original_stdout.write(message)
                
            def flush(self):
                file_stdout.flush()
                original_stdout.flush()
        
        sys.stdout = DualOutput()
    
    try:
        yield
    finally:
        if output_file:
            sys.stdout = original_stdout
            file_stdout.close()
            logger.info(f"Full output saved to {output_file}")

def load_config(config_file):
    """Load configuration from a JSON file."""
    with open(config_file, 'r') as f:
        return json.load(f)

def truncate_list(items, max_display=10):
    """
    Truncate a list for display purposes.
    
    Args:
        items (list): List to truncate
        max_display (int): Maximum number of items to display
        
    Returns:
        str: Truncated list as string
    """
    if len(items) <= max_display:
        return "\n".join(f"  - {item}" for item in items)
    
    first_half = items[:max_display//2]
    last_half = items[-(max_display//2):]
    
    truncated = "\n".join(f"  - {item}" for item in first_half)
    truncated += f"\n  ... {len(items) - max_display} more files (see output.txt for complete list) ...\n"
    truncated += "\n".join(f"  - {item}" for item in last_half)
    
    return truncated


def compare_with_ground_truth(predicted_files, ground_truth_file, config_url, config_start_date, config_end_date, top_x):
    """
    Compares the output of defect predictor model with the ground truth CSV file filtered by URL and dates.
    
    Args:
        predicted_files (list): List of dictionaries with predicted buggy files.
        ground_truth_file (str): Path to the ground truth CSV file.
        config_url (str): The URL to filter the ground truth by.
        config_start_date (str): The start date (YYYY-MM-DD) to filter the ground truth by.
        config_end_date (str): The end date (YYYY-MM-DD) to filter the ground truth by.
    """
    try:
        # Load ground truth
        df = pd.read_csv(ground_truth_file)
        
        # Convert date columns in ground truth to datetime (YYYY-MM-DD format)
        df['from_date'] = pd.to_datetime(df['from_date'], format='%Y-%m-%d')
        df['to_date'] = pd.to_datetime(df['to_date'], format='%Y-%m-%d')
        
        # Convert config.json dates to datetime (YYYY-MM-DD)
        config_from = pd.to_datetime(config_start_date, format='%Y-%m-%d')
        config_to = pd.to_datetime(config_end_date, format='%Y-%m-%d')
        
        # Filter ground truth entries by URL and date range
        mask = (
            (df['github_url'] == config_url) &
            (config_from >= df['from_date']) &
            (config_to <= df['to_date'])
        )
        df_filtered = df[mask]
        
        # Collect all modified files from filtered entries
        ground_truth_files = set()
        for file_list in df_filtered['risky_files']:
            files = [os.path.basename(f.strip()) for f in file_list.split(',')]
            ground_truth_files.update(files)
        
        # Get predicted files (those with is_buggy=True) — use only filenames
        predicted_files_set = {os.path.basename(f['file_path']) for f in predicted_files if f['is_buggy']}
<<<<<<< HEAD

        # # Get top N files by confidence (also use only filenames)
        # top_5_files = {os.path.basename(f['file_path']) for f in predicted_files[:5]} if len(predicted_files) >= 5 else predicted_files_set
        # top_10_files = {os.path.basename(f['file_path']) for f in predicted_files[:10]} if len(predicted_files) >= 10 else predicted_files_set

        # Calculate risk scores
        print("\nRisk Scores (File Name -> Risk Value):")
        for file in enumerate(predicted_files_set): 
            print(f"{file['file_path']} -> {file.get('relative_risk', 0):.2f}")

        print(f"\nTop {top_x} Risky Files:")
        top_x_by_risk = sorted(predicted_files, key=lambda x: x.get('relative_risk', 0), reverse=True)[:top_x]
        print("Top three risky files:\n")
        for i, file in enumerate(top_x_by_risk):
            #risk_info = f" - Risk: {file.get('relative_risk', 0):.2f} ({file.get('risk_category', 'Unknown')})" if 'relative_risk' in file else ""
            risk_info = f" -> {file.get('relative_risk')}"
            print(f"{i+1}. {file['file_path']}{risk_info}")

        # OLD CALC
=======
        
>>>>>>> 8014c06c
        # Calculate true positives, false positives, and false negatives
        ### true_positives = predicted_files_set.intersection(ground_truth_files)
        ### false_positives = predicted_files_set - ground_truth_files
        ### false_negatives = ground_truth_files - predicted_files_set

        print("\nComparing Top 3 Risky Files with Ground Truth...")
        true_positives = top_x_by_risk.intersection(ground_truth_files)
        false_positives = top_x_by_risk - ground_truth_files
        false_negatives = ground_truth_files - top_x_by_risk

        # Print mismatched details
        print("\nFalse Positives (Files predicted but not in ground truth):")
        for fp in false_positives:
            print(fp)
    
        print("\nFalse Negatives (Files in ground truth but not predicted):")
        for fn in false_negatives:
            print(fn)
    
        # Compute evaluation metrics
        accuracy = len(true_positives) / (len(true_positives) + len(false_positives) + len(false_negatives)) if (len(true_positives) + len(false_positives) + len(false_negatives)) > 0 else 0
        print(f"\nAccuracy: {accuracy:.2f}")
    
        return ground_truth_files
        
<<<<<<< HEAD
    #     # Top N metrics
    #     top_5_true_positives = top_5_files.intersection(ground_truth_files)
    #     top_10_true_positives = top_10_files.intersection(ground_truth_files)
        
    #     # Calculate precision, recall, F1
    #     precision = len(true_positives) / len(predicted_files_set) if predicted_files_set else 0
    #     recall = len(true_positives) / len(ground_truth_files) if ground_truth_files else 0
    #     f1_score = 2 * precision * recall / (precision + recall) if (precision + recall) > 0 else 0
        
    #     # Top N precision
    #     top_5_precision = len(top_5_true_positives) / len(top_5_files) if top_5_files else 0
    #     top_10_precision = len(top_10_true_positives) / len(top_10_files) if top_10_files else 0
        
    #     # Print comparison results
    #     print(f"\n=== Comparison with Ground Truth ===")
    #     print(f"Total Files in Ground Truth: {len(ground_truth_files)}")
    #     print(f"Total Files Predicted as Buggy: {len(predicted_files_set)}")
        
    #     # Print metrics
    #     print(f"\n=== Model Performance ===")
    #     print(f"Precision: {precision:.2f}")
    #     print(f"Recall: {recall:.2f}")
    #     print(f"F1 Score: {f1_score:.2f}")
    #     print(f"Top 5 Precision: {top_5_precision:.2f}")
    #     print(f"Top 10 Precision: {top_10_precision:.2f}")
        
    #     # Print mismatched files
    #     if len(false_positives) > 0:
    #         print(f"\nFalse Positives (Files predicted as buggy but not in ground truth):")
    #         print(list(false_positives)[:20])  # Truncating the list for print
        
    #     if len(false_negatives) > 0:
    #         print(f"\nFalse Negatives (Files in ground truth but not predicted):")
    #         print(list(false_negatives)[:20])  # Truncating the list for print
        
    #     return {
    #         "precision": precision,
    #         "recall": recall,
    #         "f1_score": f1_score,
    #         "top_5_precision": top_5_precision,
    #         "top_10_precision": top_10_precision,
    #         "true_positives": len(true_positives),
    #         "false_positives": len(false_positives),
    #         "false_negatives": len(false_negatives),
    #         "ground_truth_count": len(ground_truth_files),
    #         "predicted_buggy_count": len(predicted_files_set)
    #     }
    # except Exception as e:
    #     logger.error(f"Error comparing with ground truth: {e}")
    #     return {}
=======
        # Print mismatched files in the original format
        print("\nFalse Positives (Files predicted but not in ground truth):")
        for fp in false_positives:
            print(fp)
        
        print("\nFalse Negatives (Files in ground truth but not predicted):")
        for fn in false_negatives:
            print(fn)
        
        # Calculate and print accuracy
        accuracy = len(true_positives) / (len(true_positives) + len(false_positives) + len(false_negatives)) if (len(true_positives) + len(false_positives) + len(false_negatives)) > 0 else 0
        print(f"\nAccuracy: {accuracy:.2f}")
        
        # Return metrics dictionary for file output
        return {
            "accuracy": accuracy,
            "true_positives": len(true_positives),
            "false_positives": len(false_positives),
            "false_negatives": len(false_negatives),
            "ground_truth_count": len(ground_truth_files),
            "predicted_buggy_count": len(predicted_files_set)
        }
    except Exception as e:
        logger.error(f"Error comparing with ground truth: {e}")
        return {}
>>>>>>> 8014c06c

def print_predictions(predictions):
    """
    Print predictions in the format matching the original harness.
    
    Args:
        predictions (list): List of dictionaries with predictions
    """
    # Get all predicted buggy files as a set
    buggy_files = {os.path.basename(p['file_path']) for p in predictions if p['is_buggy']}
    print("Risky Python files:", buggy_files)
    
    # Print risk scores
    print("\nCalculating risk scores...")
    print("\nRisk Scores (File Name -> Risk Value):")
    # Create a list of tuples (filename, risk) for sorting
    risk_scores = [(os.path.basename(pred['file_path']), pred['relative_risk']) 
                  for pred in predictions if pred['is_buggy']]
    # Sort by risk score in descending order
    risk_scores.sort(key=lambda x: x[1], reverse=True)
    # Print sorted scores
    for filename, risk in risk_scores:
        print(f"{filename} -> {risk:.2f}")
    
    # Print top 3 risky files
    print("\nTop 3 Risky Files:")
    for pred in predictions[:3]:
        print(f"  - {os.path.basename(pred['file_path'])} -> {pred['relative_risk']:.2f}")

def main():
    """Main function to run the ML defect predictor."""
    parser = argparse.ArgumentParser(description='ML-based Defect Predictor')
    parser.add_argument('--config', default='config.json', help='Path to config file')
    parser.add_argument('--train', action='store_true', help='Train the model')
    parser.add_argument('--predict', action='store_true', help='Generate predictions')
    parser.add_argument('--save-model', action='store_true', help='Save the trained model')
    parser.add_argument('--load-model', action='store_true', help='Load a pre-trained model')
    parser.add_argument('--model-path', default='ml_defect_model.joblib', help='Path to model file')
    parser.add_argument('--ground-truth', default='ground_truth.csv', help='Path to ground truth file')
    parser.add_argument('--max-commits', type=int, help='Maximum number of commits to analyze')
    parser.add_argument('--output-file', help='File to save detailed output')
    parser.add_argument('--time-decay', type=float, help='Time decay factor for commit weighting (in days)')
    
    args = parser.parse_args()
    
    # Create more descriptive output filename with timestamp
    timestamp = datetime.now().strftime('%Y%m%d_%H%M%S')
    if args.output_file:
        output_base = os.path.splitext(args.output_file)[0]
    else:
        output_base = 'defect_prediction'
        
    # Add run configuration to filename
    config_info = []
    if args.train:
        config_info.append('train')
    if args.predict:
        config_info.append('predict')
    if args.load_model:
        config_info.append('loaded_model')
        
    # Create descriptive filename
    run_type = '_'.join(config_info) if config_info else 'analysis'
    output_file = os.path.join(OUTPUTS_DIR, f"{output_base}_{run_type}_{timestamp}.txt")
    
    # Load configuration
    config = load_config(args.config)
    logger.info(f"Loaded configuration from {args.config}")
    
    # Override max_commits if provided via command line
    if args.max_commits:
        config['max_commits'] = args.max_commits
    
    # Override time decay factor if provided
    if args.time_decay:
        config['time_decay_factor'] = args.time_decay
    
    # Initialize predictor
    predictor = MLDefectPredictor(config)
    
    # Redirect output to both console and file
    with redirect_stdout(output_file):
        # Load model if requested
        if args.load_model:
            if predictor.load_model(args.model_path):
                logger.info(f"Loaded model from {args.model_path}")
            else:
                logger.error(f"Failed to load model from {args.model_path}")
                return
        
        # Train model if requested
        if args.train:
            logger.info("Training model...")
            metrics = predictor.train()
            
            if "error" in metrics:
                logger.error(f"Training failed: {metrics['error']}")
                return
            
            # Save model if requested
            if args.save_model:
                if predictor.save_model(args.model_path):
                    logger.info(f"Model saved to {args.model_path}")
                else:
                    logger.error("Failed to save model")
        
        # Generate predictions if requested
        if args.predict:
            logger.info("Generating predictions...")
            predictions = predictor.predict()
            
            if not predictions:
                logger.error("No predictions generated")
                return
            
            # Print predictions in original harness format
            print_predictions(predictions)
            
            # Compare with ground truth if file exists
            if os.path.exists(args.ground_truth):
<<<<<<< HEAD
                url = config['url_to_repo']
                fromDate = config['from_date']
                toDate = config['to_date']
                top_x = config['top_x']
                compare_with_ground_truth(predictions, args.ground_truth, url, fromDate, toDate, top_x)
=======
                print("\nComparing with Ground Truth...")
                compare_with_ground_truth(
                    predictions,
                    args.ground_truth,
                    config['url_to_repo'],
                    config['from_date'],
                    config['to_date']
                )
>>>>>>> 8014c06c
            else:
                logger.warning(f"Ground truth file {args.ground_truth} not found. Skipping comparison.")

if __name__ == "__main__":
    main() <|MERGE_RESOLUTION|>--- conflicted
+++ resolved
@@ -119,106 +119,12 @@
         
         # Get predicted files (those with is_buggy=True) — use only filenames
         predicted_files_set = {os.path.basename(f['file_path']) for f in predicted_files if f['is_buggy']}
-<<<<<<< HEAD
-
-        # # Get top N files by confidence (also use only filenames)
-        # top_5_files = {os.path.basename(f['file_path']) for f in predicted_files[:5]} if len(predicted_files) >= 5 else predicted_files_set
-        # top_10_files = {os.path.basename(f['file_path']) for f in predicted_files[:10]} if len(predicted_files) >= 10 else predicted_files_set
-
-        # Calculate risk scores
-        print("\nRisk Scores (File Name -> Risk Value):")
-        for file in enumerate(predicted_files_set): 
-            print(f"{file['file_path']} -> {file.get('relative_risk', 0):.2f}")
-
-        print(f"\nTop {top_x} Risky Files:")
-        top_x_by_risk = sorted(predicted_files, key=lambda x: x.get('relative_risk', 0), reverse=True)[:top_x]
-        print("Top three risky files:\n")
-        for i, file in enumerate(top_x_by_risk):
-            #risk_info = f" - Risk: {file.get('relative_risk', 0):.2f} ({file.get('risk_category', 'Unknown')})" if 'relative_risk' in file else ""
-            risk_info = f" -> {file.get('relative_risk')}"
-            print(f"{i+1}. {file['file_path']}{risk_info}")
-
-        # OLD CALC
-=======
-        
->>>>>>> 8014c06c
+        
         # Calculate true positives, false positives, and false negatives
-        ### true_positives = predicted_files_set.intersection(ground_truth_files)
-        ### false_positives = predicted_files_set - ground_truth_files
-        ### false_negatives = ground_truth_files - predicted_files_set
-
-        print("\nComparing Top 3 Risky Files with Ground Truth...")
-        true_positives = top_x_by_risk.intersection(ground_truth_files)
-        false_positives = top_x_by_risk - ground_truth_files
-        false_negatives = ground_truth_files - top_x_by_risk
-
-        # Print mismatched details
-        print("\nFalse Positives (Files predicted but not in ground truth):")
-        for fp in false_positives:
-            print(fp)
-    
-        print("\nFalse Negatives (Files in ground truth but not predicted):")
-        for fn in false_negatives:
-            print(fn)
-    
-        # Compute evaluation metrics
-        accuracy = len(true_positives) / (len(true_positives) + len(false_positives) + len(false_negatives)) if (len(true_positives) + len(false_positives) + len(false_negatives)) > 0 else 0
-        print(f"\nAccuracy: {accuracy:.2f}")
-    
-        return ground_truth_files
-        
-<<<<<<< HEAD
-    #     # Top N metrics
-    #     top_5_true_positives = top_5_files.intersection(ground_truth_files)
-    #     top_10_true_positives = top_10_files.intersection(ground_truth_files)
-        
-    #     # Calculate precision, recall, F1
-    #     precision = len(true_positives) / len(predicted_files_set) if predicted_files_set else 0
-    #     recall = len(true_positives) / len(ground_truth_files) if ground_truth_files else 0
-    #     f1_score = 2 * precision * recall / (precision + recall) if (precision + recall) > 0 else 0
-        
-    #     # Top N precision
-    #     top_5_precision = len(top_5_true_positives) / len(top_5_files) if top_5_files else 0
-    #     top_10_precision = len(top_10_true_positives) / len(top_10_files) if top_10_files else 0
-        
-    #     # Print comparison results
-    #     print(f"\n=== Comparison with Ground Truth ===")
-    #     print(f"Total Files in Ground Truth: {len(ground_truth_files)}")
-    #     print(f"Total Files Predicted as Buggy: {len(predicted_files_set)}")
-        
-    #     # Print metrics
-    #     print(f"\n=== Model Performance ===")
-    #     print(f"Precision: {precision:.2f}")
-    #     print(f"Recall: {recall:.2f}")
-    #     print(f"F1 Score: {f1_score:.2f}")
-    #     print(f"Top 5 Precision: {top_5_precision:.2f}")
-    #     print(f"Top 10 Precision: {top_10_precision:.2f}")
-        
-    #     # Print mismatched files
-    #     if len(false_positives) > 0:
-    #         print(f"\nFalse Positives (Files predicted as buggy but not in ground truth):")
-    #         print(list(false_positives)[:20])  # Truncating the list for print
-        
-    #     if len(false_negatives) > 0:
-    #         print(f"\nFalse Negatives (Files in ground truth but not predicted):")
-    #         print(list(false_negatives)[:20])  # Truncating the list for print
-        
-    #     return {
-    #         "precision": precision,
-    #         "recall": recall,
-    #         "f1_score": f1_score,
-    #         "top_5_precision": top_5_precision,
-    #         "top_10_precision": top_10_precision,
-    #         "true_positives": len(true_positives),
-    #         "false_positives": len(false_positives),
-    #         "false_negatives": len(false_negatives),
-    #         "ground_truth_count": len(ground_truth_files),
-    #         "predicted_buggy_count": len(predicted_files_set)
-    #     }
-    # except Exception as e:
-    #     logger.error(f"Error comparing with ground truth: {e}")
-    #     return {}
-=======
+        true_positives = predicted_files_set.intersection(ground_truth_files)
+        false_positives = predicted_files_set - ground_truth_files
+        false_negatives = ground_truth_files - predicted_files_set
+        
         # Print mismatched files in the original format
         print("\nFalse Positives (Files predicted but not in ground truth):")
         for fp in false_positives:
@@ -244,7 +150,6 @@
     except Exception as e:
         logger.error(f"Error comparing with ground truth: {e}")
         return {}
->>>>>>> 8014c06c
 
 def print_predictions(predictions):
     """
@@ -365,13 +270,6 @@
             
             # Compare with ground truth if file exists
             if os.path.exists(args.ground_truth):
-<<<<<<< HEAD
-                url = config['url_to_repo']
-                fromDate = config['from_date']
-                toDate = config['to_date']
-                top_x = config['top_x']
-                compare_with_ground_truth(predictions, args.ground_truth, url, fromDate, toDate, top_x)
-=======
                 print("\nComparing with Ground Truth...")
                 compare_with_ground_truth(
                     predictions,
@@ -380,7 +278,6 @@
                     config['from_date'],
                     config['to_date']
                 )
->>>>>>> 8014c06c
             else:
                 logger.warning(f"Ground truth file {args.ground_truth} not found. Skipping comparison.")
 
